--- conflicted
+++ resolved
@@ -116,14 +116,10 @@
 
         # Save masks as .npy
         save_masks = np.stack([r['masks'][:,:,i] for i in range(r['masks'].shape[2])])
-<<<<<<< HEAD
-        np.save(str(i) + '.npy')
-=======
         print(save_masks.shape)
         save_masks_path = os.path.join(pred_dir, str(i) + '.npy')
         np.save(save_masks_path, save_masks)
         print(save_masks_path)
->>>>>>> 88490138
 
         # Visualize
         def get_ax(rows=1, cols=1, size=8):
@@ -191,9 +187,5 @@
     if task == "TRAIN":
         train(config)
 
-<<<<<<< HEAD
-    if task == "benchmark":
-=======
     if task == "BENCHMARK":
->>>>>>> 88490138
         benchmark(config)